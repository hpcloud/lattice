--- conflicted
+++ resolved
@@ -93,11 +93,23 @@
 
 ## Troubleshooting
 
-<<<<<<< HEAD
--  xip.io is sometimes flaky, resulting in no such host errors.
--  The alternative that we have found is to use dnsmasq configured to resolve all xip.io addresses to 192.168.11.11.
--  This also requires creating a /etc/resolvers/io file that points to 127.0.0.1. See further instructions [here] (http://passingcuriosity.com/2013/dnsmasq-dev-osx/). 
--  If you have trouble running `vagrant up --provider virtualbox` with the error
+### No such host errors
+
+DNS resolution for `xip.io` addresses can sometimes be flaky, resulting in errors such as the following:
+
+```bash
+ ltc target 192.168.11.11.xip.io
+ Error verifying target: Get http://receptor.192.168.11.11.xip.io/v1/desired_lrps: 
+ dial tcp: lookup receptor.192.168.11.11.xip.io: no such host
+```
+
+First, check your networking DNS settings. Local "forwarding DNS" servers provided by some home routers can have trouble resolving `xip.io` addresses. Try setting your DNS to point to your real upstream DNS servers, or alternatively try using [Google DNS](https://developers.google.com/speed/public-dns/) by using `8.8.8.8` and/or `8.8.4.4`.
+
+Unfortunately `xip.io` itself also sometimes returns similar "no such host" errors. The alternative that we have found is to use `dnsmasq` configured to resolve all `xip.io` addresses to `192.168.11.11`. This also requires creating a `/etc/resolvers/io` file that points to `127.0.0.1`. See further instructions [here](http://passingcuriosity.com/2013/dnsmasq-dev-osx/). 
+
+### Miscellaneous
+
+If you have trouble running `vagrant up --provider virtualbox` with the error
 
 ```
 default: Warning: Remote connection disconnect. Retrying...
@@ -106,21 +118,6 @@
 ```
 
 try upgrading to the latest VirtualBox.
-=======
-### No such host errors
-
-DNS resolution for `xip.io` addresses can sometimes be flaky, resulting in errors such as the following:
-
-```bash
- ltc target 192.168.11.11.xip.io
- Error verifying target: Get http://receptor.192.168.11.11.xip.io/v1/desired_lrps: 
- dial tcp: lookup receptor.192.168.11.11.xip.io: no such host
-```
-
-First, check your networking DNS settings. Local "forwarding DNS" servers provided by some home routers can have trouble resolving `xip.io` addresses. Try setting your DNS to point to your real upstream DNS servers, or alternatively try using [Google DNS](https://developers.google.com/speed/public-dns/) by using `8.8.8.8` and/or `8.8.4.4`.
-
-Unfortunately `xip.io` itself also sometimes returns similar "no such host" errors. The alternative that we have found is to use `dnsmasq` configured to resolve all `xip.io` addresses to `192.168.11.11`. This also requires creating a `/etc/resolvers/io` file that points to `127.0.0.1`. See further instructions [here](http://passingcuriosity.com/2013/dnsmasq-dev-osx/). 
->>>>>>> 81cd4b51
 
 ## Running Vagrant with a custom Lattice tar
 
